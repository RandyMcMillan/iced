--- conflicted
+++ resolved
@@ -7,15 +7,12 @@
 use crate::core;
 use crate::core::mouse;
 use crate::core::renderer;
+use crate::core::theme;
 use crate::core::time::Instant;
 use crate::core::widget::operation;
 use crate::core::window;
-<<<<<<< HEAD
-use crate::core::{Event, Point, Size};
+use crate::core::{Color, Event, Point, Size, Theme};
 use crate::debug;
-=======
-use crate::core::{Color, Event, Point, Size, Theme};
->>>>>>> 718fe5b7
 use crate::futures::futures;
 use crate::futures::{Executor, Runtime, Subscription};
 use crate::graphics;
@@ -23,12 +20,7 @@
 use crate::runtime::clipboard;
 use crate::runtime::program::Program;
 use crate::runtime::user_interface::{self, UserInterface};
-<<<<<<< HEAD
 use crate::runtime::Command;
-use crate::style::application::{Appearance, StyleSheet};
-=======
-use crate::runtime::{Command, Debug};
->>>>>>> 718fe5b7
 use crate::{Clipboard, Error, Proxy, Settings};
 
 use futures::channel::mpsc;
@@ -121,11 +113,20 @@
 pub trait DefaultStyle {
     /// Returns the default style of an [`Application`].
     fn default_style(&self) -> Appearance;
+
+    /// Returns a [`Palette`] for the [`Application`], if possible.
+    fn palette(&self) -> Option<theme::Palette> {
+        None
+    }
 }
 
 impl DefaultStyle for Theme {
     fn default_style(&self) -> Appearance {
         default(self)
+    }
+
+    fn palette(&self) -> Option<theme::Palette> {
+        Some(self.palette())
     }
 }
 
@@ -187,12 +188,12 @@
         application,
         runtime,
         proxy,
-        debug,
         boot_receiver,
         event_receiver,
         control_sender,
         init_command,
         settings.fonts,
+        boot_timer,
     ));
 
     let context = task::Context::from_waker(task::noop_waker_ref());
@@ -409,22 +410,6 @@
             );
         }
 
-<<<<<<< HEAD
-    let mut instance = Box::pin(run_instance::<A, E, C>(
-        application,
-        compositor,
-        renderer,
-        runtime,
-        proxy,
-        event_receiver,
-        control_sender,
-        init_command,
-        window,
-        should_be_visible,
-        exit_on_close_request,
-        boot_timer,
-    ));
-=======
         fn about_to_wait(
             &mut self,
             event_loop: &winit::event_loop::ActiveEventLoop,
@@ -432,7 +417,6 @@
             self.process_event(event_loop, winit::event::Event::AboutToWait);
         }
     }
->>>>>>> 718fe5b7
 
     impl<Message, F, C> Runner<Message, F, C>
     where
@@ -506,26 +490,15 @@
 async fn run_instance<A, E, C>(
     mut application: A,
     mut runtime: Runtime<E, Proxy<A::Message>, A::Message>,
-<<<<<<< HEAD
-    mut proxy: winit::event_loop::EventLoopProxy<A::Message>,
-=======
     mut proxy: Proxy<A::Message>,
-    mut debug: Debug,
     mut boot: oneshot::Receiver<Boot<C>>,
->>>>>>> 718fe5b7
     mut event_receiver: mpsc::UnboundedReceiver<
         winit::event::Event<A::Message>,
     >,
     mut control_sender: mpsc::UnboundedSender<winit::event_loop::ControlFlow>,
     init_command: Command<A::Message>,
-<<<<<<< HEAD
-    window: Arc<winit::window::Window>,
-    should_be_visible: bool,
-    exit_on_close_request: bool,
+    fonts: Vec<Cow<'static, [u8]>>,
     boot_timer: debug::Timer,
-=======
-    fonts: Vec<Cow<'static, [u8]>>,
->>>>>>> 718fe5b7
 ) where
     A: Application + 'static,
     E: Executor + 'static,
@@ -892,12 +865,7 @@
     runtime: &mut Runtime<E, Proxy<A::Message>, A::Message>,
     clipboard: &mut Clipboard,
     should_exit: &mut bool,
-<<<<<<< HEAD
-    proxy: &mut winit::event_loop::EventLoopProxy<A::Message>,
-=======
     proxy: &mut Proxy<A::Message>,
-    debug: &mut Debug,
->>>>>>> 718fe5b7
     messages: &mut Vec<A::Message>,
     window: &winit::window::Window,
 ) where
@@ -945,12 +913,7 @@
     runtime: &mut Runtime<E, Proxy<A::Message>, A::Message>,
     clipboard: &mut Clipboard,
     should_exit: &mut bool,
-<<<<<<< HEAD
-    proxy: &mut winit::event_loop::EventLoopProxy<A::Message>,
-=======
     proxy: &mut Proxy<A::Message>,
-    debug: &mut Debug,
->>>>>>> 718fe5b7
     window: &winit::window::Window,
 ) where
     A: Application,
