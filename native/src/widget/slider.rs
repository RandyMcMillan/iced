--- conflicted
+++ resolved
@@ -343,14 +343,6 @@
     }
 }
 
-/// Hashes the layout of a [`Slider`].
-pub fn hash_layout(state: &mut Hasher, width: Length) {
-    struct Marker;
-    std::any::TypeId::of::<Marker>().hash(state);
-
-    width.hash(state);
-}
-
 /// The local state of a [`Slider`].
 #[derive(Debug, Clone, Copy, PartialEq, Eq, Default)]
 pub struct State {
@@ -443,13 +435,6 @@
     ) -> mouse::Interaction {
         mouse_interaction(layout, cursor_position, &self.state)
     }
-<<<<<<< HEAD
-
-    fn hash_layout(&self, state: &mut Hasher) {
-        hash_layout(state, self.width)
-    }
-=======
->>>>>>> af7cbf00
 }
 
 impl<'a, T, Message, Renderer> From<Slider<'a, T, Message>>
